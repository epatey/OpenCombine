//
//  MapTests.swift
//
//
//  Created by Anton Nazarov on 25/06/2019.
//

import XCTest

#if OPENCOMBINE_COMPATIBILITY_TEST
import Combine
#else
import OpenCombine
#endif

@available(macOS 10.15, iOS 13.0, *)
final class MapTests: XCTestCase {
<<<<<<< HEAD
    static let allTests = [
        ("testMapEmpty", testMapEmpty),
        ("testTryMapEmpty", testTryMapEmpty),
        ("testError", testError),
        ("testTryMapFailureBecauseOfThrow", testTryMapFailureBecauseOfThrow),
        ("testTryMapFailureOnCompletion", testTryMapFailureOnCompletion),
        ("testTryMapSuccess", testTryMapSuccess),
        ("testRange", testRange),
        ("testNoDemand", testNoDemand),
        ("testDemandSubscribe", testDemandSubscribe),
        ("testDemandSend", testDemandSend),
        ("testCompletion", testCompletion),
        ("testMapCancel", testMapCancel),
        ("testTryMapCancel", testTryMapCancel),
        ("testCancelAlreadyCancelled", testCancelAlreadyCancelled),
        ("testLifecycle", testLifecycle),
        ("testMapOperatorSpecializationForMap", testMapOperatorSpecializationForMap),
        ("testTryMapOperatorSpecializationForMap",
         testTryMapOperatorSpecializationForMap),
        ("testMapOperatorSpecializationForTryMap",
         testMapOperatorSpecializationForTryMap),
        ("testTryMapOperatorSpecializationForTryMap",
         testTryMapOperatorSpecializationForTryMap),
        ("testTestSuiteIncludesAllTests", testTestSuiteIncludesAllTests),
    ]
=======
>>>>>>> d57c8786

    func testMapEmpty() {
        // Given
        let tracking = TrackingSubscriberBase<String, TestingError>(
            receiveSubscription: { $0.request(.unlimited) }
        )
        let publisher = TrackingSubject<Int>(
            receiveSubscriber: {
                XCTAssertEqual(String(describing: $0), "Map")
            }
        )
        // When
        publisher.map(String.init).subscribe(tracking)
        // Then
        XCTAssertEqual(tracking.history, [.subscription("PassthroughSubject")])
    }

    func testTryMapEmpty() {
        // Given
        let tracking = TrackingSubscriberBase<String, Error>(
            receiveSubscription: { $0.request(.unlimited) }
        )
        let publisher = TrackingSubjectBase<Int, Error>(
            receiveSubscriber: {
                XCTAssertEqual(String(describing: $0), "TryMap")
            }
        )
        // When
        publisher.tryMap(String.init).subscribe(tracking)
        // Then
        XCTAssertEqual(tracking.history, [.subscription("TryMap")])
    }

    func testError() {
        // Given
        let expectedError = TestingError.oops
        let tracking = TrackingSubscriber(receiveSubscription: { $0.request(.unlimited) })
        let publisher = CustomPublisher(subscription: CustomSubscription())
        // When
        publisher.map { $0 * 2 }.subscribe(tracking)
        publisher.send(completion: .failure(expectedError))
        publisher.send(completion: .failure(expectedError))
        // Then
        XCTAssertEqual(tracking.history, [
            .subscription("CustomSubscription"),
            .completion(.failure(expectedError)),
            .completion(.failure(expectedError))
        ])
    }

    func testTryMapFailureBecauseOfThrow() {
        var counter = 0 // How many times the transform is called?

        let publisher = PassthroughSubject<Int, Error>()
        let map = publisher.tryMap { value -> Int in
            counter += 1
            if value == 100 {
                throw "too much" as TestingError
            }
            return value * 2
        }
        let tracking = TrackingSubscriberBase<Int, Error>(
            receiveSubscription: { $0.request(.unlimited) }
        )

        publisher.send(1)
        map.subscribe(tracking)
        publisher.send(2)
        publisher.send(3)
        publisher.send(100)
        publisher.send(9)
        publisher.send(completion: .finished)

        XCTAssertEqual(tracking.history,
                       [.subscription("TryMap"),
                        .value(4),
                        .value(6),
                        .completion(.failure("too much" as TestingError))])

        XCTAssertEqual(counter, 3)
    }

    func testTryMapFailureOnCompletion() {

        let publisher = PassthroughSubject<Int, Error>()
        let map = publisher.tryMap { $0 * 2 }

        let tracking = TrackingSubscriberBase<Int, Error>()

        publisher.send(1)
        map.subscribe(tracking)
        publisher.send(completion: .failure(TestingError.oops))
        publisher.send(2)

        XCTAssertEqual(tracking.history,
                       [.subscription("TryMap"),
                        .completion(.failure(TestingError.oops))])
    }

    func testTryMapSuccess() {
        let publisher = PassthroughSubject<Int, Error>()
        let map = publisher.tryMap { $0 * 2 }

        let tracking = TrackingSubscriberBase<Int, Error>()

        publisher.send(1)
        map.subscribe(tracking)
        publisher.send(completion: .finished)
        publisher.send(2)

        XCTAssertEqual(tracking.history,
                       [.subscription("TryMap"),
                        .completion(.finished)])
    }

    func testRange() {
        // Given
        let publisher = PassthroughSubject<Int, TestingError>()
        let map = publisher.map { $0 * 2 }
        let tracking = TrackingSubscriber(receiveSubscription: { $0.request(.unlimited) })
        // When
        publisher.send(1)
        map.subscribe(tracking)
        publisher.send(2)
        publisher.send(3)
        publisher.send(completion: .finished)
        publisher.send(5)
        // Then
        XCTAssertEqual(tracking.history, [
            .subscription("PassthroughSubject"),
            .value(4),
            .value(6),
            .completion(.finished)
        ])
    }

    func testNoDemand() {
        // Given
        let subscription = CustomSubscription()
        let publisher = CustomPublisher(subscription: subscription)
        let map = publisher.map { $0 * 2 }
        let tracking = TrackingSubscriber()
        // When
        map.subscribe(tracking)
        // Then
        XCTAssertTrue(subscription.history.isEmpty)
    }

    func testDemandSubscribe() {
        // Given
        let expectedSubscribeDemand = 42
        let subscription = CustomSubscription()
        let publisher = CustomPublisher(subscription: subscription)
        let map = publisher.map { $0 * 2 }
        let tracking = TrackingSubscriber(
            receiveSubscription: { $0.request(.max(expectedSubscribeDemand)) }
        )
        // When
        map.subscribe(tracking)
        // Then
        XCTAssertEqual(subscription.history, [.requested(.max(expectedSubscribeDemand))])
    }

    func testDemandSend() {
        var expectedReceiveValueDemand = 4
        let subscription = CustomSubscription()
        let publisher = CustomPublisher(subscription: subscription)
        let map = publisher.map { $0 * 2 }
        let tracking = TrackingSubscriber(
            receiveSubscription: { $0.request(.unlimited) },
            receiveValue: { _ in .max(expectedReceiveValueDemand) }
        )

        map.subscribe(tracking)

        XCTAssertEqual(publisher.send(0), .max(4))

        expectedReceiveValueDemand = 120

        XCTAssertEqual(publisher.send(0), .max(120))
    }

    func testCompletion() {
        // Given
        let subscription = CustomSubscription()
        let publisher = CustomPublisher(subscription: subscription)
        let map = publisher.map { $0 * 2 }
        let tracking = TrackingSubscriber(receiveSubscription: { $0.request(.unlimited) })
        // When
        map.subscribe(tracking)
        publisher.send(completion: .finished)
        // Then
        XCTAssertEqual(subscription.history, [.requested(.unlimited)])
        XCTAssertEqual(
            tracking.history,
            [.subscription("CustomSubscription"), .completion(.finished)]
        )
    }

    func testMapCancel() throws {
        // Given
        let subscription = CustomSubscription()
        let publisher = CustomPublisher(subscription: subscription)
        let map = publisher.map { $0 * 2 }
        var downstreamSubscription: Subscription?
        let tracking = TrackingSubscriber(receiveSubscription: {
            $0.request(.unlimited)
            downstreamSubscription = $0
        })
        // When
        map.subscribe(tracking)
        try XCTUnwrap(downstreamSubscription).cancel()
        XCTAssertEqual(publisher.send(1), .none)
        publisher.send(completion: .finished)
        // Then
        XCTAssertEqual(subscription.history, [.requested(.unlimited), .cancelled])
    }

    func testTryMapCancel() throws {
        // Given
        let subscription = CustomSubscription()
        let publisher = CustomPublisher(subscription: subscription)
        let map = publisher.tryMap { $0 * 2 }
        var downstreamSubscription: Subscription?
        let tracking = TrackingSubscriberBase<Int, Error>(receiveSubscription: {
            $0.request(.unlimited)
            downstreamSubscription = $0
        })
        // When
        map.subscribe(tracking)
        try XCTUnwrap(downstreamSubscription).cancel()
        XCTAssertEqual(publisher.send(1), .none)
        publisher.send(completion: .finished)
        // Then
        XCTAssertEqual(subscription.history, [.requested(.unlimited), .cancelled])
    }

    func testCancelAlreadyCancelled() throws {
        // Given
        let subscription = CustomSubscription()
        let publisher = CustomPublisher(subscription: subscription)
        let map = publisher.map { $0 * 2 }
        var downstreamSubscription: Subscription?
        let tracking = TrackingSubscriber(receiveSubscription: {
            $0.request(.unlimited)
            downstreamSubscription = $0
        })
        // When
        map.subscribe(tracking)
        try XCTUnwrap(downstreamSubscription).cancel()
        downstreamSubscription?.request(.unlimited)
        try XCTUnwrap(downstreamSubscription).cancel()
        // Then
        XCTAssertEqual(subscription.history, [.requested(.unlimited),
                                              .cancelled,
                                              .requested(.unlimited),
                                              .cancelled])
    }

    func testLifecycle() throws {

        var deinitCounter = 0

        let onDeinit = { deinitCounter += 1 }

        do {
            let passthrough = PassthroughSubject<Int, TestingError>()
            let map = passthrough.map { $0 * 2 }
            let emptySubscriber = TrackingSubscriber(onDeinit: onDeinit)
            XCTAssertTrue(emptySubscriber.history.isEmpty)
            map.subscribe(emptySubscriber)
            XCTAssertEqual(emptySubscriber.subscriptions.count, 1)
            passthrough.send(31)
            XCTAssertEqual(emptySubscriber.inputs.count, 0)
            passthrough.send(completion: .failure("failure"))
            XCTAssertEqual(emptySubscriber.completions.count, 1)
        }

        XCTAssertEqual(deinitCounter, 1)

        do {
            let passthrough = PassthroughSubject<Int, TestingError>()
            let map = passthrough.map { $0 * 2 }
            let emptySubscriber = TrackingSubscriber(onDeinit: onDeinit)
            XCTAssertTrue(emptySubscriber.history.isEmpty)
            map.subscribe(emptySubscriber)
            XCTAssertEqual(emptySubscriber.subscriptions.count, 1)
            XCTAssertEqual(emptySubscriber.inputs.count, 0)
            XCTAssertEqual(emptySubscriber.completions.count, 0)
        }

        XCTAssertEqual(deinitCounter, 1)

        var subscription: Subscription?

        do {
            let passthrough = PassthroughSubject<Int, TestingError>()
            let map = passthrough.map { $0 * 2 }
            let emptySubscriber = TrackingSubscriber(
                receiveSubscription: { subscription = $0; $0.request(.unlimited) },
                onDeinit: onDeinit
            )
            XCTAssertTrue(emptySubscriber.history.isEmpty)
            map.subscribe(emptySubscriber)
            XCTAssertEqual(emptySubscriber.subscriptions.count, 1)
            passthrough.send(31)
            XCTAssertEqual(emptySubscriber.inputs.count, 1)
            XCTAssertEqual(emptySubscriber.completions.count, 0)
            XCTAssertNotNil(subscription)
        }

        XCTAssertEqual(deinitCounter, 1)
        try XCTUnwrap(subscription).cancel()
        XCTAssertEqual(deinitCounter, 2)
    }

    func testMapOperatorSpecializationForMap() {

        let tracking = TrackingSubscriberBase<Int, Never>(
            receiveSubscription: { $0.request(.unlimited) }
        )
        let publisher = PassthroughSubject<Int, Never>()

        let map1 = publisher.map { $0 * 2 }
        let map2 = map1.map { $0 + 1 }

        map2.subscribe(tracking)
        publisher.send(2)
        publisher.send(3)
        publisher.send(5)
        publisher.send(completion: .finished)

        XCTAssert(map1.upstream === map2.upstream)
        XCTAssertEqual(tracking.history, [.subscription("PassthroughSubject"),
                                          .value(5),
                                          .value(7),
                                          .value(11),
                                          .completion(.finished)])
    }

    func testTryMapOperatorSpecializationForMap() {
        let tracking = TrackingSubscriberBase<Int, Error>(
            receiveSubscription: { $0.request(.unlimited) }
        )
        let publisher = PassthroughSubject<Int, Never>()

        let map1 = publisher.map { $0 * 2 }

        let tryMap2 = map1.tryMap { input -> Int in
            if input == 12 { throw TestingError.oops }
            return input + 1
        }

        tryMap2.subscribe(tracking)
        publisher.send(2)
        publisher.send(3)
        publisher.send(5)

        XCTAssert(map1.upstream === tryMap2.upstream)
        XCTAssertEqual(tracking.history, [.subscription("TryMap"),
                                          .value(5),
                                          .value(7),
                                          .value(11)])

        publisher.send(6)

        XCTAssertEqual(tracking.history, [.subscription("TryMap"),
                                          .value(5),
                                          .value(7),
                                          .value(11),
                                          .completion(.failure(TestingError.oops))])
    }

    func testMapOperatorSpecializationForTryMap() {
        let tracking = TrackingSubscriberBase<Int, Error>(
            receiveSubscription: { $0.request(.unlimited) }
        )
        let publisher = PassthroughSubject<Int, Never>()

        let tryMap1 = publisher.tryMap { input -> Int in
            if input == 6 { throw TestingError.oops }
            return input * 2
        }

        let tryMap2 = tryMap1.map { $0 + 1 }

        tryMap2.subscribe(tracking)
        publisher.send(2)
        publisher.send(3)
        publisher.send(5)

        XCTAssert(tryMap1.upstream === tryMap2.upstream)
        XCTAssertEqual(tracking.history, [.subscription("TryMap"),
                                          .value(5),
                                          .value(7),
                                          .value(11)])

        publisher.send(6)

        XCTAssertEqual(tracking.history, [.subscription("TryMap"),
                                          .value(5),
                                          .value(7),
                                          .value(11),
                                          .completion(.failure(TestingError.oops))])
    }

    func testTryMapOperatorSpecializationForTryMap() {
        let tracking = TrackingSubscriberBase<Int, Error>(
            receiveSubscription: { $0.request(.unlimited) }
        )
        let publisher = PassthroughSubject<Int, Never>()

        let tryMap1 = publisher.tryMap { input -> Int in
            if input == 6 { throw TestingError.oops }
            return input * 2
        }

        let tryMap2 = tryMap1.tryMap { $0 + 1 }

        tryMap2.subscribe(tracking)
        publisher.send(2)
        publisher.send(3)
        publisher.send(5)

        XCTAssert(tryMap1.upstream === tryMap2.upstream)
        XCTAssertEqual(tracking.history, [.subscription("TryMap"),
                                          .value(5),
                                          .value(7),
                                          .value(11)])

        publisher.send(6)

        XCTAssertEqual(tracking.history, [.subscription("TryMap"),
                                          .value(5),
                                          .value(7),
                                          .value(11),
                                          .completion(.failure(TestingError.oops))])
    }
}<|MERGE_RESOLUTION|>--- conflicted
+++ resolved
@@ -15,34 +15,6 @@
 
 @available(macOS 10.15, iOS 13.0, *)
 final class MapTests: XCTestCase {
-<<<<<<< HEAD
-    static let allTests = [
-        ("testMapEmpty", testMapEmpty),
-        ("testTryMapEmpty", testTryMapEmpty),
-        ("testError", testError),
-        ("testTryMapFailureBecauseOfThrow", testTryMapFailureBecauseOfThrow),
-        ("testTryMapFailureOnCompletion", testTryMapFailureOnCompletion),
-        ("testTryMapSuccess", testTryMapSuccess),
-        ("testRange", testRange),
-        ("testNoDemand", testNoDemand),
-        ("testDemandSubscribe", testDemandSubscribe),
-        ("testDemandSend", testDemandSend),
-        ("testCompletion", testCompletion),
-        ("testMapCancel", testMapCancel),
-        ("testTryMapCancel", testTryMapCancel),
-        ("testCancelAlreadyCancelled", testCancelAlreadyCancelled),
-        ("testLifecycle", testLifecycle),
-        ("testMapOperatorSpecializationForMap", testMapOperatorSpecializationForMap),
-        ("testTryMapOperatorSpecializationForMap",
-         testTryMapOperatorSpecializationForMap),
-        ("testMapOperatorSpecializationForTryMap",
-         testMapOperatorSpecializationForTryMap),
-        ("testTryMapOperatorSpecializationForTryMap",
-         testTryMapOperatorSpecializationForTryMap),
-        ("testTestSuiteIncludesAllTests", testTestSuiteIncludesAllTests),
-    ]
-=======
->>>>>>> d57c8786
 
     func testMapEmpty() {
         // Given
